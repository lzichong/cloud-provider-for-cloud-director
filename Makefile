LINT_VERSION := 1.51.2
GOSEC_VERSION := "v2.16.0"

GOLANGCI_EXIT_CODE ?= 1
# Set PATH to pick up cached tools. The additional 'sed' is required for cross-platform support of quoting the args to 'env'
SHELL := /usr/bin/env PATH=$(shell echo $(GITROOT)/bin:${PATH} | sed 's/ /\\ /g') bash
# Get the currently used golang install path (in GOPATH/bin, unless GOBIN is set)
ifeq (,$(shell go env GOBIN))
	GOBIN = $(shell go env GOPATH)/bin
else
	GOBIN = $(shell go env GOBIN)
endif

GITCOMMIT ?= $(shell git rev-parse --short HEAD 2>/dev/null)
GITROOT ?= $(shell git rev-parse --show-toplevel)

CPI_IMG := cloud-provider-for-cloud-director
ARTIFACT_IMG := cpi-crs-airgapped
VERSION ?= $(shell cat $(GITROOT)/release/version)

REGISTRY ?= projects-stg.registry.vmware.com/vmware-cloud-director

PLATFORM ?= linux/amd64
OS ?= linux
ARCH ?= amd64
CGO ?= 0

GOLANGCI_LINT ?= bin/golangci-lint
GOSEC ?= bin/gosec
SHELLCHECK ?= bin/shellcheck


.PHONY: all
all: vendor lint dev

.PHONY: cpi
capvcd: vendor lint docker-build-cpi ## Run checks, and build cpi docker image.

##@ General

# The help target prints out all targets with their descriptions organized
# beneath their categories. The categories are represented by '##@' and the
# target descriptions by '##'. The awk commands is responsible for reading the
# entire set of makefiles included in this invocation, looking for lines of the
# file as xyz: ## something, and then pretty-format the target and help. Then,
# if there's a line with ##@ something, that gets pretty-printed as a category.
# More info on the usage of ANSI control characters for terminal formatting:
# https://en.wikipedia.org/wiki/ANSI_escape_code#SGR_parameters
# More info on the awk command:
# http://linuxcommand.org/lc3_adv_awk.php



help: ## Display this help.
	@awk 'BEGIN {FS = ":.*##"; printf "\nUsage:\n  make \033[36m<target>\033[0m\n"} /^[a-zA-Z_0-9-]+:.*?##/ { printf "  \033[36m%-15s\033[0m %s\n", $$1, $$2 } /^##@/ { printf "\n\033[1m%s\033[0m\n", substr($$0, 5) } ' $(MAKEFILE_LIST)



##@ Development

.PHONY: vendor
vendor: ## Update go mod dependencies.
<<<<<<< HEAD
	go mod edit -go=1.19
	go mod tidy -compat=1.19
=======
	go mod edit -go=1.20
	go mod tidy -compat=1.20
>>>>>>> 9cbef765
	go mod vendor

.PHONY: fmt
fmt: ## Run go fmt against code.
	go fmt ./...

.PHONY: vet
vet: ## Run go vet against code.
	go vet ./...

.PHONY: golangci-lint
golangci-lint: $(GOLANGCI_LINT) ## Run golangci-lint against code.
	$(GOLANGCI_LINT) run --issues-exit-code $(GOLANGCI_EXIT_CODE)

.PHONY: gosec
gosec: $(GOSEC) ## Run gosec against code.
	$(GOSEC) -conf .gosec.json ./...

.PHONY: shellcheck
shellcheck: $(SHELLCHECK) ## Run shellcheck against code.
	find . -name '*.*sh' -not -path '*/vendor/*' | xargs $(SHELLCHECK) --color

.PHONY: lint
lint: lint-deps golangci-lint gosec shellcheck ## Run golangci-lint, gosec, shellcheck.

.PHONY: lint-fix
lint-fix: $(GOLANGCI_LINT)
	$(GOLANGCI_LINT) run --fix

.PHONY: test
test:
	go test -tags testing -v github.com/vmware/cloud-provider-for-cloud-director/pkg/vcdclient -cover -count=1
	go test -tags testing -v github.com/vmware/cloud-provider-for-cloud-director/pkg/config -cover -count=1

.PHONY: integration-test
integration-test: test
	go test -tags="testing integration" -v github.com/vmware/cloud-provider-for-cloud-director/vcdclient -cover -count=1



##@ Build

.PHONY: build
build: bin ## Build CSI binary. To be used from within a Dockerfile
<<<<<<< HEAD
	GOOS=$(OS) GOARCH=$(ARCH) CGO_ENABLED=$(CGO) go build -ldflags "-s -w -X github.com/vmware/cloud-provider-for-cloud-director/release.Version=$(VERSION)" -o bin/cloud-provider-for-cloud-director cmd/ccm/main.go
=======
	GOOS=$(OS) GOARCH=$(ARCH) CGO_ENABLED=$(CGO) go build -ldflags "-s -w -X github.com/vmware/cloud-provider-for-cloud-director/version.Version=$(VERSION)" -o bin/cloud-provider-for-cloud-director cmd/ccm/main.go
>>>>>>> 9cbef765

.PHONY: docker-build-cpi
docker-build-cpi: manifests build
	docker build  \
		--platform $(PLATFORM) \
		--file Dockerfile \
		--tag $(REGISTRY)/$(CPI_IMG):$(VERSION) \
		--build-arg CPI_BUILD_DIR=bin \
		.

.PHONY: docker-build-artifacts
docker-build-artifacts: release-prep
	docker build  \
		--platform $(PLATFORM) \
		--file artifacts/Dockerfile \
		--tag $(REGISTRY)/$(ARTIFACT_IMG):$(VERSION) \
		.

.PHONY: docker-build
docker-build: docker-build-cpi docker-build-artifacts ## Build CPI docker image and artifact image.

##@ Publish

.PHONY: dev
dev: VERSION := $(VERSION)-$(GITCOMMIT)
dev: git-check release ## Build development images and push to registry.

.PHONY: release
release: docker-build docker-push ## Build release images and push to registry.

.PHONY: release-prep
release-prep: ## Generate BOM and dependencies files.
	sed -e "s/__VERSION__/$(VERSION)/g" artifacts/default-cloud-director-ccm-crs-airgap.yaml.template > artifacts/cloud-director-ccm-crs-airgap.yaml.template
	sed -e "s/__VERSION__/$(VERSION)/g" -e "s~__REGISTRY__~$(REGISTRY)~g" artifacts/dependencies.txt.template > artifacts/dependencies.txt
	sed -e "s/__VERSION__/$(VERSION)/g" -e "s~__REGISTRY__~$(REGISTRY)~g" artifacts/bom.json.template > artifacts/bom.json

.PHONY: manifests
manifests: ## Generate CPI manifests
	sed -e "s/__VERSION__/$(VERSION)/g" manifests/cloud-director-ccm.yaml.template > manifests/cloud-director-ccm.yaml
	sed -e "s/__VERSION__/$(VERSION)/g" manifests/cloud-director-ccm-crs.yaml.template > manifests/cloud-director-ccm-crs.yaml

.PHONY: docker-push-cpi
docker-push-cpi: # Push CPI image to registry.
	docker push $(REGISTRY)/$(CPI_IMG):$(VERSION)

.PHONY: docker-push-artifacts
docker-push-artifacts: # Push artifacts image to registry
	docker push $(REGISTRY)/$(ARTIFACT_IMG):$(VERSION)

.PHONY: docker-push
docker-push: docker-push-cpi docker-push-artifacts ## Push images to container registry.



##@ Dependencies

.PHONY: lint-deps
lint-deps: $(GOLANGCI_LINT) $(GOSEC) $(SHELLCHECK) ## Download lint dependencies locally.





.PHONY: clean
clean:
	rm -rf bin
	rm \
		artifacts/cloud-director-ccm-crs-airgap.yaml.template \
		artifacts/bom.json \
		artifacts/dependencies.txt

bin:
	mkdir -p bin

$(GOLANGCI_LINT): bin
	@set -o pipefail && \
		wget -q -O - https://raw.githubusercontent.com/golangci/golangci-lint/master/install.sh | sh -s -- -b $(GITROOT)/bin v$(LINT_VERSION);

$(GOSEC): bin
	@GOBIN=$(GITROOT)/bin go install github.com/securego/gosec/v2/cmd/gosec@${GOSEC_VERSION}

$(SHELLCHECK): bin
	@cd bin && \
		set -o pipefail && \
		wget -q -O - https://github.com/koalaman/shellcheck/releases/download/stable/shellcheck-stable.$$(uname).x86_64.tar.xz | tar -xJv --strip-components=1 shellcheck-stable/shellcheck && \
		chmod +x $(GITROOT)/bin/shellcheck

.PHONY: git-check
git-check:
	@git diff --exit-code --quiet artifacts/ cmd/ manifests/ pkg/ Dockerfile || (echo 'Uncommitted changes found. Please commit your changes before proceeding.'; exit 1)<|MERGE_RESOLUTION|>--- conflicted
+++ resolved
@@ -60,13 +60,8 @@
 
 .PHONY: vendor
 vendor: ## Update go mod dependencies.
-<<<<<<< HEAD
-	go mod edit -go=1.19
-	go mod tidy -compat=1.19
-=======
 	go mod edit -go=1.20
 	go mod tidy -compat=1.20
->>>>>>> 9cbef765
 	go mod vendor
 
 .PHONY: fmt
@@ -111,11 +106,7 @@
 
 .PHONY: build
 build: bin ## Build CSI binary. To be used from within a Dockerfile
-<<<<<<< HEAD
 	GOOS=$(OS) GOARCH=$(ARCH) CGO_ENABLED=$(CGO) go build -ldflags "-s -w -X github.com/vmware/cloud-provider-for-cloud-director/release.Version=$(VERSION)" -o bin/cloud-provider-for-cloud-director cmd/ccm/main.go
-=======
-	GOOS=$(OS) GOARCH=$(ARCH) CGO_ENABLED=$(CGO) go build -ldflags "-s -w -X github.com/vmware/cloud-provider-for-cloud-director/version.Version=$(VERSION)" -o bin/cloud-provider-for-cloud-director cmd/ccm/main.go
->>>>>>> 9cbef765
 
 .PHONY: docker-build-cpi
 docker-build-cpi: manifests build
