--- conflicted
+++ resolved
@@ -1,10 +1,6 @@
 module github.com/vmware/cloud-provider-for-cloud-director
 
-<<<<<<< HEAD
-go 1.19
-=======
 go 1.20
->>>>>>> 9cbef765
 
 require (
 	github.com/antihax/optional v1.0.0
