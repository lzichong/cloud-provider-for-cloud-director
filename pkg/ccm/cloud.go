//go:build !testing
// +build !testing

/*
   Copyright 2021 VMware, Inc.
   SPDX-License-Identifier: Apache-2.0
*/

package ccm

import (
	"context"
	"fmt"
	"github.com/vmware/cloud-provider-for-cloud-director/pkg/config"
	"github.com/vmware/cloud-provider-for-cloud-director/pkg/cpisdk"
	"github.com/vmware/cloud-provider-for-cloud-director/pkg/vcdsdk"
	"github.com/vmware/cloud-provider-for-cloud-director/release"
	"io"
	"k8s.io/client-go/informers"
	_ "k8s.io/client-go/tools/clientcmd"
	cloudProvider "k8s.io/cloud-provider"
	"k8s.io/klog"
	"time"
)

// ProviderName : name of the cloud provider
const (
	ProviderName = "vmware-cloud-director"
)

// VCDCloudProvider - contains all of the interfaces for our cloud provider
type VCDCloudProvider struct {
	vcdClient *vcdsdk.Client
	lb        cloudProvider.LoadBalancer
	instances cloudProvider.Instances
}

var _ cloudProvider.Interface = &VCDCloudProvider{}

func init() {
	cloudProvider.RegisterCloudProvider(ProviderName, newVCDCloudProvider)
}

func newVCDCloudProvider(configReader io.Reader) (cloudProvider.Interface, error) {
	var vcdClient *vcdsdk.Client = nil
	var cloudConfig *config.CloudConfig = nil
	cloudConfig, err := config.ParseCloudConfig(configReader)
	if err != nil {
		return nil, fmt.Errorf("unable to parse config: [%v]", err)
	}
	for {
		err = config.SetAuthorization(cloudConfig)
		if err != nil {
			klog.Infof("Unable to set authorization in config: [%v]", err)
			time.Sleep(10 * time.Second)
			continue
		}

		err = config.ValidateCloudConfig(cloudConfig)
		if err != nil {
			klog.Infof("error validating config: [%v]", err)
			time.Sleep(10 * time.Second)
			continue
		}

		vcdClient, err = vcdsdk.NewVCDClientFromSecrets(
			cloudConfig.VCD.Host,
			cloudConfig.VCD.Org,
			cloudConfig.VCD.VDC,
			cloudConfig.VCD.UserOrg,
			cloudConfig.VCD.User,
			cloudConfig.VCD.Secret,
			cloudConfig.VCD.RefreshToken,
			true,
			true,
		)
		if err == nil {
			break
		}

		klog.Infof("Error initializing client from secrets: [%v]", err)
		time.Sleep(10 * time.Second)
	}

	rdeManager := vcdsdk.NewRDEManager(vcdClient, cloudConfig.ClusterID, release.CloudControllerManagerName, release.CpiVersion)
	cpiRdeManager := cpisdk.NewCPIRDEManager(rdeManager)

	err = cpiRdeManager.AddToEventSet(context.Background(), cpisdk.ClientAuthenticated, cloudConfig.ClusterID, "successfully authenticated into vcdclient from secrets")
	if err != nil {
		klog.Errorf("error adding CPI event [%s] to RDE: [%v]", cpisdk.ClientAuthenticated, err)
	}

	// setup LB only if the gateway is not NSX-T
	var lb cloudProvider.LoadBalancer = nil
	gm, err := vcdsdk.NewGatewayManager(context.Background(), vcdClient, cloudConfig.LB.VDCNetwork, cloudConfig.LB.VIPSubnet)
	if err != nil {
		return nil, fmt.Errorf("failed to create GatewayManager: [%v]", err)
	}
	if !gm.IsNSXTBackedGateway() {
		klog.Infof("Gateway of network [%s] not backed by NSX-T. Hence LB will not be initialized.",
			cloudConfig.LB.VDCNetwork)
	} else {
<<<<<<< HEAD
		var oneArm *vcdsdk.OneArm = nil
=======
		var oneArm *vcdsdk.OneArm
>>>>>>> d14a3ad8
		if cloudConfig.LB.OneArm != nil {
			oneArm = &vcdsdk.OneArm{
				StartIP: cloudConfig.LB.OneArm.StartIP,
				EndIP:   cloudConfig.LB.OneArm.EndIP,
			}
		}
<<<<<<< HEAD
		lb = newLoadBalancer(vcdClient, cloudConfig.LB.CertificateAlias, oneArm,
			cloudConfig.LB.VDCNetwork, cloudConfig.LB.VIPSubnet, cloudConfig.ClusterID)
=======
		lb = newLoadBalancer(vcdClient, cloudConfig.LB.CertificateAlias, oneArm, cloudConfig.LB.VDCNetwork,
			cloudConfig.LB.VIPSubnet, cloudConfig.ClusterID, cloudConfig.LB.EnableVirtualServiceSharedIP)
>>>>>>> d14a3ad8
	}

	// cache for VM Info with an refresh of elements needed after 1 minute
	vmInfoCache := newVmInfoCache(vcdClient, cloudConfig.VAppName, time.Minute)

	// TODO: upgrade all CAPVCD RDEs here

	err = cpiRdeManager.UpgradeCPIStatusOfExistingRDE(context.Background(), cloudConfig.ClusterID)
	if err != nil {
		klog.Errorf("failed to create CPI status in the RDE [%s]: [%v]", cloudConfig.ClusterID, err)
		err = cpiRdeManager.AddToErrorSet(context.Background(), cpisdk.CPIStatusUpgradeRdeError, cloudConfig.ClusterID, err.Error())
		if err != nil {
			klog.Errorf("failed to add CPI error [%s] to ErrorSet in RDE [%s], [%v]", cpisdk.CPIStatusUpgradeRdeError, cloudConfig.ClusterID, err)
		}
	} else {
		klog.Infof("successfully created CPI status in RDE [%s]", cloudConfig.ClusterID)
		err = cpiRdeManager.AddToEventSet(context.Background(), cpisdk.CPIStatusRDEUpgraded, cloudConfig.ClusterID, fmt.Sprintf("CPI status section successfully upgraded from RDE [%s]", cloudConfig.ClusterID))
		if err != nil {
			klog.Errorf("failed to add CPI event [%s] to EventSet in RDE [%s], [%v]", cpisdk.CPIStatusRDEUpgraded, cloudConfig.ClusterID, err)
		}

		err = cpiRdeManager.RDEManager.RemoveErrorByNameOrIdFromErrorSet(context.Background(), vcdsdk.ComponentCPI, cpisdk.CPIStatusUpgradeRdeError, cloudConfig.ClusterID, "")
		if err != nil {
			klog.Errorf("failed to remove CPI error [%s] from ErrorSet in RDE [%s], [%v]", cpisdk.CPIStatusUpgradeRdeError, cloudConfig.ClusterID, err)
		}
	}

	// TODO: Do we need to record anything from instances from errors/events aspect?
	return &VCDCloudProvider{
		vcdClient: vcdClient,
		lb:        lb,
		instances: newInstances(vmInfoCache),
	}, nil
}

// Initialize - starts the cloud-provider controller
func (vcdCP *VCDCloudProvider) Initialize(clientBuilder cloudProvider.ControllerClientBuilder, stop <-chan struct{}) {
	clientSet := clientBuilder.ClientOrDie("do-shared-informers")
	sharedInformer := informers.NewSharedInformerFactory(clientSet, 0)

	sharedInformer.Start(nil)
	sharedInformer.WaitForCacheSync(nil)

	return
}

// ProviderName returns the cloud provider ID.
func (vcdCP *VCDCloudProvider) ProviderName() string {
	return ProviderName
}

// LoadBalancer returns a loadbalancer interface. Also returns true if the interface is supported, false otherwise.
func (vcdCP *VCDCloudProvider) LoadBalancer() (cloudProvider.LoadBalancer, bool) {
	return vcdCP.lb, true
}

// Instances returns an instances interface. Also returns true if the interface is supported, false otherwise.
func (vcdCP *VCDCloudProvider) Instances() (cloudProvider.Instances, bool) {
	return vcdCP.instances, true
}

// Zones returns a zones interface. Also returns true if the interface is supported, false otherwise.
func (vcdCP *VCDCloudProvider) Zones() (cloudProvider.Zones, bool) {
	return nil, false
}

// Clusters returns a clusters interface.  Also returns true if the interface is supported, false otherwise.
func (vcdCP *VCDCloudProvider) Clusters() (cloudProvider.Clusters, bool) {
	return nil, false
}

// Routes returns a routes interface along with whether the interface is supported.
func (vcdCP *VCDCloudProvider) Routes() (cloudProvider.Routes, bool) {
	return nil, false
}

// HasClusterID provides an opportunity for cloud-provider-specific code to process DNS settings for pods.
func (vcdCP *VCDCloudProvider) HasClusterID() bool {
	return false
}<|MERGE_RESOLUTION|>--- conflicted
+++ resolved
@@ -100,24 +100,15 @@
 		klog.Infof("Gateway of network [%s] not backed by NSX-T. Hence LB will not be initialized.",
 			cloudConfig.LB.VDCNetwork)
 	} else {
-<<<<<<< HEAD
-		var oneArm *vcdsdk.OneArm = nil
-=======
 		var oneArm *vcdsdk.OneArm
->>>>>>> d14a3ad8
 		if cloudConfig.LB.OneArm != nil {
 			oneArm = &vcdsdk.OneArm{
 				StartIP: cloudConfig.LB.OneArm.StartIP,
 				EndIP:   cloudConfig.LB.OneArm.EndIP,
 			}
 		}
-<<<<<<< HEAD
-		lb = newLoadBalancer(vcdClient, cloudConfig.LB.CertificateAlias, oneArm,
-			cloudConfig.LB.VDCNetwork, cloudConfig.LB.VIPSubnet, cloudConfig.ClusterID)
-=======
 		lb = newLoadBalancer(vcdClient, cloudConfig.LB.CertificateAlias, oneArm, cloudConfig.LB.VDCNetwork,
 			cloudConfig.LB.VIPSubnet, cloudConfig.ClusterID, cloudConfig.LB.EnableVirtualServiceSharedIP)
->>>>>>> d14a3ad8
 	}
 
 	// cache for VM Info with an refresh of elements needed after 1 minute
