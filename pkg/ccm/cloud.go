/*
   Copyright 2021 VMware, Inc.
   SPDX-License-Identifier: Apache-2.0
*/

// +build !testing

package ccm

import (
	"context"
	"fmt"
	"github.com/vmware/cloud-provider-for-cloud-director/pkg/config"
<<<<<<< HEAD
	"github.com/vmware/cloud-provider-for-cloud-director/pkg/cpisdk"
	"github.com/vmware/cloud-provider-for-cloud-director/pkg/vcdsdk"
	"github.com/vmware/cloud-provider-for-cloud-director/release"
=======
	"github.com/vmware/cloud-provider-for-cloud-director/pkg/vcdsdk"
	"golang.org/x/net/context"
>>>>>>> 61b34e2b
	"io"
	"k8s.io/client-go/informers"
	_ "k8s.io/client-go/tools/clientcmd"
	cloudProvider "k8s.io/cloud-provider"
	"k8s.io/klog"
	"time"
)

// ProviderName : name of the cloud provider
const (
	ProviderName = "vmware-cloud-director"
)

// VCDCloudProvider - contains all of the interfaces for our cloud provider
type VCDCloudProvider struct {
	vcdClient *vcdsdk.Client
	lb        cloudProvider.LoadBalancer
	instances cloudProvider.Instances
}

var _ cloudProvider.Interface = &VCDCloudProvider{}

func init() {
	cloudProvider.RegisterCloudProvider(ProviderName, newVCDCloudProvider)
}

func newVCDCloudProvider(configReader io.Reader) (cloudProvider.Interface, error) {
	var vcdClient *vcdsdk.Client = nil
	var cloudConfig *config.CloudConfig = nil
	cloudConfig, err := config.ParseCloudConfig(configReader)
	if err != nil {
		return nil, fmt.Errorf("unable to parse config: [%v]", err)
	}
	for {
		err = config.SetAuthorization(cloudConfig)
		if err != nil {
			klog.Infof("Unable to set authorization in config: [%v]", err)
			time.Sleep(10 * time.Second)
			continue
		}

		err = config.ValidateCloudConfig(cloudConfig)
		if err != nil {
			klog.Infof("error validating config: [%v]", err)
			time.Sleep(10 * time.Second)
			continue
		}

		vcdClient, err = vcdsdk.NewVCDClientFromSecrets(
			cloudConfig.VCD.Host,
			cloudConfig.VCD.Org,
			cloudConfig.VCD.VDC,
			cloudConfig.VCD.UserOrg,
			cloudConfig.VCD.User,
			cloudConfig.VCD.Secret,
			cloudConfig.VCD.RefreshToken,
			true,
			true,
		)
		if err == nil {
			break
		}

		klog.Infof("Error initializing client from secrets: [%v]", err)
		time.Sleep(10 * time.Second)
	}

	// setup LB only if the gateway is not NSX-T
	var lb cloudProvider.LoadBalancer = nil
	gm, err := vcdsdk.NewGatewayManager(context.Background(), vcdClient, cloudConfig.LB.VDCNetwork, cloudConfig.LB.VIPSubnet)
	if err != nil {
		return nil, fmt.Errorf("failed to create GatewayManager: [%v]", err)
	}
	if !gm.IsNSXTBackedGateway() {
		klog.Infof("Gateway of network [%s] not backed by NSX-T. Hence LB will not be initialized.",
			cloudConfig.LB.VDCNetwork)
	} else {
<<<<<<< HEAD
		var oneArm *vcdsdk.OneArm
		if cloudConfig.LB.OneArm != nil {
			oneArm = &vcdsdk.OneArm{
				StartIP: cloudConfig.LB.OneArm.StartIP,
				EndIP:   cloudConfig.LB.OneArm.EndIP,
			}
		} else {
			oneArm = nil
		}
		lb = newLoadBalancer(vcdClient, cloudConfig.LB.CertificateAlias, oneArm,
			cloudConfig.LB.VDCNetwork, cloudConfig.LB.VIPSubnet, cloudConfig.ClusterID)
=======
		if cloudConfig.LB.OneArm != nil {
			lb = newLoadBalancer(vcdClient, cloudConfig.LB.CertificateAlias, &vcdsdk.OneArm{
				StartIP: cloudConfig.LB.OneArm.StartIP,
				EndIP:   cloudConfig.LB.OneArm.EndIP,
			}, cloudConfig.LB.VDCNetwork, cloudConfig.LB.VIPSubnet, cloudConfig.ClusterID)
		} else {
			klog.Errorf("failed to initialize create LoadBalancerManager; OneArm details not found in the config")
			return nil, fmt.Errorf("failed to initialize create LoadBalancerManager; OneArm details not found in the config")
		}
>>>>>>> 61b34e2b
	}

	// cache for VM Info with an refresh of elements needed after 1 minute
	vmInfoCache := newVmInfoCache(vcdClient, cloudConfig.VAppName, time.Minute)
<<<<<<< HEAD

	// TODO: upgrade all CAPVCD RDEs here

	rdeManager := vcdsdk.NewRDEManager(vcdClient, cloudConfig.ClusterID, release.CloudControllerManagerName, release.CpiVersion)
	cpiRdeManager := cpisdk.NewCPIRDEManager(rdeManager)
	err = cpiRdeManager.UpgradeCPIStatusOfExistingRDE(context.Background(), cloudConfig.ClusterID)
	if err != nil {
		klog.Errorf("failed to create CPI status in the RDE [%s]: [%v]", cloudConfig.ClusterID, err)
	} else {
		klog.Infof("successfully created CPI status in RDE [%s]", cloudConfig.ClusterID)
	}
=======
>>>>>>> 61b34e2b

	return &VCDCloudProvider{
		vcdClient: vcdClient,
		lb:        lb,
		instances: newInstances(vmInfoCache),
	}, nil
}

// Initialize - starts the cloud-provider controller
func (vcdCP *VCDCloudProvider) Initialize(clientBuilder cloudProvider.ControllerClientBuilder, stop <-chan struct{}) {
	clientSet := clientBuilder.ClientOrDie("do-shared-informers")
	sharedInformer := informers.NewSharedInformerFactory(clientSet, 0)

	sharedInformer.Start(nil)
	sharedInformer.WaitForCacheSync(nil)

	return
}

// ProviderName returns the cloud provider ID.
func (vcdCP *VCDCloudProvider) ProviderName() string {
	return ProviderName
}

// LoadBalancer returns a loadbalancer interface. Also returns true if the interface is supported, false otherwise.
func (vcdCP *VCDCloudProvider) LoadBalancer() (cloudProvider.LoadBalancer, bool) {
	return vcdCP.lb, true
}

// Instances returns an instances interface. Also returns true if the interface is supported, false otherwise.
func (vcdCP *VCDCloudProvider) Instances() (cloudProvider.Instances, bool) {
	return vcdCP.instances, true
}

// Zones returns a zones interface. Also returns true if the interface is supported, false otherwise.
func (vcdCP *VCDCloudProvider) Zones() (cloudProvider.Zones, bool) {
	return nil, false
}

// Clusters returns a clusters interface.  Also returns true if the interface is supported, false otherwise.
func (vcdCP *VCDCloudProvider) Clusters() (cloudProvider.Clusters, bool) {
	return nil, false
}

// Routes returns a routes interface along with whether the interface is supported.
func (vcdCP *VCDCloudProvider) Routes() (cloudProvider.Routes, bool) {
	return nil, false
}

// HasClusterID provides an opportunity for cloud-provider-specific code to process DNS settings for pods.
func (vcdCP *VCDCloudProvider) HasClusterID() bool {
	return false
}<|MERGE_RESOLUTION|>--- conflicted
+++ resolved
@@ -11,14 +11,9 @@
 	"context"
 	"fmt"
 	"github.com/vmware/cloud-provider-for-cloud-director/pkg/config"
-<<<<<<< HEAD
 	"github.com/vmware/cloud-provider-for-cloud-director/pkg/cpisdk"
 	"github.com/vmware/cloud-provider-for-cloud-director/pkg/vcdsdk"
 	"github.com/vmware/cloud-provider-for-cloud-director/release"
-=======
-	"github.com/vmware/cloud-provider-for-cloud-director/pkg/vcdsdk"
-	"golang.org/x/net/context"
->>>>>>> 61b34e2b
 	"io"
 	"k8s.io/client-go/informers"
 	_ "k8s.io/client-go/tools/clientcmd"
@@ -96,34 +91,19 @@
 		klog.Infof("Gateway of network [%s] not backed by NSX-T. Hence LB will not be initialized.",
 			cloudConfig.LB.VDCNetwork)
 	} else {
-<<<<<<< HEAD
-		var oneArm *vcdsdk.OneArm
+		var oneArm *vcdsdk.OneArm = nil
 		if cloudConfig.LB.OneArm != nil {
 			oneArm = &vcdsdk.OneArm{
 				StartIP: cloudConfig.LB.OneArm.StartIP,
 				EndIP:   cloudConfig.LB.OneArm.EndIP,
 			}
-		} else {
-			oneArm = nil
 		}
 		lb = newLoadBalancer(vcdClient, cloudConfig.LB.CertificateAlias, oneArm,
 			cloudConfig.LB.VDCNetwork, cloudConfig.LB.VIPSubnet, cloudConfig.ClusterID)
-=======
-		if cloudConfig.LB.OneArm != nil {
-			lb = newLoadBalancer(vcdClient, cloudConfig.LB.CertificateAlias, &vcdsdk.OneArm{
-				StartIP: cloudConfig.LB.OneArm.StartIP,
-				EndIP:   cloudConfig.LB.OneArm.EndIP,
-			}, cloudConfig.LB.VDCNetwork, cloudConfig.LB.VIPSubnet, cloudConfig.ClusterID)
-		} else {
-			klog.Errorf("failed to initialize create LoadBalancerManager; OneArm details not found in the config")
-			return nil, fmt.Errorf("failed to initialize create LoadBalancerManager; OneArm details not found in the config")
-		}
->>>>>>> 61b34e2b
 	}
 
 	// cache for VM Info with an refresh of elements needed after 1 minute
 	vmInfoCache := newVmInfoCache(vcdClient, cloudConfig.VAppName, time.Minute)
-<<<<<<< HEAD
 
 	// TODO: upgrade all CAPVCD RDEs here
 
@@ -135,8 +115,6 @@
 	} else {
 		klog.Infof("successfully created CPI status in RDE [%s]", cloudConfig.ClusterID)
 	}
-=======
->>>>>>> 61b34e2b
 
 	return &VCDCloudProvider{
 		vcdClient: vcdClient,
