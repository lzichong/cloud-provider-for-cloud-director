--- conflicted
+++ resolved
@@ -191,9 +191,9 @@
 			return fmt.Errorf("error while creating GatewayManager: [%v]", err)
 		}
 		klog.Infof("Updating pool [%s] with port [%s:%d]", lbPoolName, portName, internalPort)
-<<<<<<< HEAD
 		resourcesAllocated := &util.AllocatedResourcesMap{}
-		vip, err := gm.UpdateLoadBalancer(ctx, lbPoolName, virtualServiceName, nodeIps, internalPort, externalPort, resourcesAllocated)
+		vip, err := gm.UpdateLoadBalancer(ctx, lbPoolName, virtualServiceName, nodeIps, internalPort,
+			externalPort, lb.OneArm, lb.EnableVirtualServiceSharedIP, resourcesAllocated)
 		// TODO: Should we record this error as well?
 		if rdeErr := lb.addLBResourcesToRDE(ctx, resourcesAllocated, vip); rdeErr != nil {
 			return fmt.Errorf("failed to add load balancer resources to RDE [%s]: [%v]", lb.clusterID, err)
@@ -209,10 +209,6 @@
 			if addToErrorSetErr != nil {
 				klog.Errorf("error adding CPI error [%s] to RDE: [%s], [%v]", cpisdk.UpdateLoadbalancerError, lb.clusterID, addToErrorSetErr)
 			}
-=======
-		if err := cgm.UpdateLoadBalancer(ctx, lbPoolName, virtualServiceName, nodeIps, internalPort,
-			externalPort, lb.OneArm, lb.EnableVirtualServiceSharedIP); err != nil {
->>>>>>> d14a3ad8
 			return fmt.Errorf("unable to update pool [%s] with port [%s:%d]: [%v]", lbPoolName, portName,
 				internalPort, err)
 		}
@@ -258,25 +254,21 @@
 	if err != nil {
 		return nil, nil, fmt.Errorf("error while creating GatewayManager: [%v]", err)
 	}
-<<<<<<< HEAD
 
 	cpiRdeManager := cpisdk.NewCPIRDEManager(vcdsdk.NewRDEManager(
 		lb.vcdClient, lb.clusterID, release.CloudControllerManagerName, release.CpiVersion))
 
-=======
 	portNameToIP := make(map[string]string)
 	ingressVirtualIP := ""
->>>>>>> d14a3ad8
 	for _, port := range service.Spec.Ports {
 		virtualServiceName := fmt.Sprintf("%s-%s", virtualServiceNamePrefix, port.Name)
 		virtualIP, err = gm.GetLoadBalancer(ctx, virtualServiceName, lb.OneArm)
 		if err != nil {
-<<<<<<< HEAD
 			addToErrorSetErr := cpiRdeManager.AddToErrorSetWithNameAndId(ctx, cpisdk.GetLoadbalancerError, "", virtualServiceName, err.Error())
 			if addToErrorSetErr != nil {
 				klog.Errorf("unable to add CPI error [%s] to RDE [%s], [%v]", cpisdk.GetLoadbalancerError, lb.clusterID, addToErrorSetErr)
 			}
-			return nil, false,
+			return nil, nil,
 				fmt.Errorf("unable to get virtual service summary for [%s]: [%v]",
 					virtualServiceName, err)
 		}
@@ -286,8 +278,6 @@
 		}
 		if virtualIP == "" {
 			// if any lb that is expected is not created, return false to retry creation
-			return nil, false, nil
-=======
 			return nil, nil,
 				fmt.Errorf("unable to get virtual service summary for [%s]: [%v]",
 					virtualServiceName, err)
@@ -299,7 +289,6 @@
 					fmt.Errorf("more than one virtual ip found: [%s] and [%s]", virtualIP, ingressVirtualIP)
 			}
 			ingressVirtualIP = virtualIP
->>>>>>> d14a3ad8
 		}
 	}
 	if len(portNameToIP) == 0 {
@@ -474,13 +463,9 @@
 
 	lbPoolNamePrefix := lb.getLBPoolNamePrefix(ctx, service)
 	virtualServiceNamePrefix := lb.getVirtualServicePrefix(ctx, service)
-<<<<<<< HEAD
-	lbStatus, lbExists, err := lb.getLoadBalancer(ctx, service)
+	lbStatus, portNameToIPMap, err := lb.getLoadBalancer(ctx, service)
 	rdeManager := vcdsdk.NewRDEManager(lb.vcdClient, lb.clusterID, release.CloudControllerManagerName, release.CpiVersion)
 	cpiRdeManager := cpisdk.NewCPIRDEManager(rdeManager)
-=======
-	lbStatus, portNameToIPMap, err := lb.getLoadBalancer(ctx, service)
->>>>>>> d14a3ad8
 	if err != nil {
 		addToErrorSetErr := cpiRdeManager.AddToErrorSetWithNameAndId(ctx, cpisdk.GetLoadbalancerError, "", virtualServiceNamePrefix, err.Error())
 		if addToErrorSetErr != nil {
@@ -516,9 +501,9 @@
 			virtualServiceName := fmt.Sprintf("%s-%s", virtualServiceNamePrefix, portName)
 			externalPort := typeToExternalPortMap[portName]
 			klog.Infof("Updating pool [%s] with port [%s:%d:%d]", lbPoolName, portName, internalPort, externalPort)
-<<<<<<< HEAD
 			resourcesAllocated := &util.AllocatedResourcesMap{}
-			vip, err := gm.UpdateLoadBalancer(ctx, lbPoolName, virtualServiceName, nodeIPs, internalPort, externalPort, resourcesAllocated)
+			vip, err := gm.UpdateLoadBalancer(ctx, lbPoolName, virtualServiceName, nodeIPs, internalPort,
+				externalPort, lb.OneArm, lb.EnableVirtualServiceSharedIP, resourcesAllocated)
 			if rdeErr := lb.addLBResourcesToRDE(ctx, resourcesAllocated, vip); rdeErr != nil {
 				return nil, fmt.Errorf("failed to update RDE [%s] with load balancer resources: [%v]", lb.clusterID, err)
 			}
@@ -532,10 +517,6 @@
 				if addToErrorSetErr != nil {
 					klog.Errorf("error adding CPI error [%s] to RDE: [%s], [%v]", cpisdk.UpdateLoadbalancerError, lb.clusterID, addToErrorSetErr)
 				}
-=======
-			if err := cgm.UpdateLoadBalancer(ctx, lbPoolName, virtualServiceName, nodeIPs, internalPort,
-				externalPort, lb.OneArm, lb.EnableVirtualServiceSharedIP); err != nil {
->>>>>>> d14a3ad8
 				return nil, fmt.Errorf("unable to update pool [%s] with port [%s:%d:%d]: [%v]", lbPoolName, portName,
 					internalPort, externalPort, err)
 			}
@@ -595,17 +576,12 @@
 	}
 	klog.Infof("Creating loadbalancer for ports [%#v]\n", portDetailsList)
 	// Create using VCD API
-<<<<<<< HEAD
 	resourcesAllocated := &util.AllocatedResourcesMap{}
-	lbIP, err := gm.CreateLoadBalancer(ctx, virtualServiceNamePrefix, lbPoolNamePrefix,
-		nodeIPs, portDetailsList, lb.OneArm, resourcesAllocated)
+	lbIP, err := gm.CreateLoadBalancer(ctx, virtualServiceNamePrefix, lbPoolNamePrefix, nodeIPs, portDetailsList,
+		lb.OneArm, lb.EnableVirtualServiceSharedIP, portNameToIPMap, "", resourcesAllocated)
 	if rdeErr := lb.addLBResourcesToRDE(ctx, resourcesAllocated, lbIP); rdeErr != nil {
 		return nil, fmt.Errorf("unable to add load balancer pool resources to RDE [%s]: [%v]", lb.clusterID, err)
 	}
-=======
-	lbIP, err := cgm.CreateLoadBalancer(ctx, virtualServiceNamePrefix, lbPoolNamePrefix, nodeIPs, portDetailsList,
-		lb.OneArm, lb.EnableVirtualServiceSharedIP, portNameToIPMap)
->>>>>>> d14a3ad8
 	if err != nil {
 		addToErrorSetErr := cpiRdeManager.AddToErrorSetWithNameAndId(ctx, cpisdk.CreateLoadbalancerError, "", virtualServiceNamePrefix, err.Error())
 		if addToErrorSetErr != nil {
